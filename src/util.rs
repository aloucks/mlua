use std::mem;
use std::ptr;
use std::process;
use std::sync::Arc;
use std::ffi::CStr;
use std::any::Any;
use std::os::raw::{c_char, c_int, c_void};
use std::panic::{catch_unwind, resume_unwind, UnwindSafe};

use ffi;
use error::{Result, Error};

macro_rules! cstr {
  ($s:expr) => (
    concat!($s, "\0") as *const str as *const [c_char] as *const c_char
  );
}

// A panic that clears the given lua stack before panicking
macro_rules! lua_panic {
    ($state:expr) => {
        {
            $crate::ffi::lua_settor($state, 0);
            panic!("rlua internal error");
        }
    };

    ($state:expr, $msg:expr) => {
        {
            $crate::ffi::lua_settop($state, 0);
            panic!(concat!("rlua: ", $msg));
        }
    };

    ($state:expr, $fmt:expr, $($arg:tt)+) => {
        {
            $crate::ffi::lua_settop($state, 0);
            panic!(concat!("rlua: ", $fmt), $($arg)+);
        }
    };
}

// An assert that clears the given lua stack before panicking
macro_rules! lua_assert {
    ($state:expr, $cond:expr) => {
        if !$cond {
            $crate::ffi::lua_settop($state, 0);
            panic!("rlua internal error");
        }
    };

    ($state:expr, $cond:expr, $msg:expr) => {
        if !$cond {
            $crate::ffi::lua_settop($state, 0);
            panic!(concat!("rlua: ", $msg));
        }
    };

    ($state:expr, $cond:expr, $fmt:expr, $($arg:tt)+) => {
        if !$cond {
            $crate::ffi::lua_settop($state, 0);
            panic!(concat!("rlua: ", $fmt), $($arg)+);
        }
    };
}

// Checks that Lua has enough free stack space for future stack operations.
// On failure, this will clear the stack and panic.
pub unsafe fn check_stack(state: *mut ffi::lua_State, amount: c_int) {
    lua_assert!(
        state,
        ffi::lua_checkstack(state, amount) != 0,
        "out of stack space"
    );
}

// Run an operation on a lua_State and check that the stack change is what is
// expected.  If the stack change does not match, clears the stack and panics.
pub unsafe fn stack_guard<F, R>(state: *mut ffi::lua_State, change: c_int, op: F) -> R
where
    F: FnOnce() -> R,
{
    let expected = ffi::lua_gettop(state) + change;
    lua_assert!(
        state,
        expected >= 0,
        "internal stack error: too many values would be popped"
    );

    let res = op();

    let top = ffi::lua_gettop(state);
    lua_assert!(
        state,
        ffi::lua_gettop(state) == expected,
        "internal stack error: expected stack to be {}, got {}",
        expected,
        top
    );

    res
}

// Run an operation on a lua_State and automatically clean up the stack before
// returning.  Takes the lua_State, the expected stack size change, and an
// operation to run.  If the operation results in success, then the stack is
// inspected to make sure the change in stack size matches the expected change
// and otherwise this is a logic error and will panic.  If the operation results
// in an error, the stack is shrunk to the value before the call.  If the
// operation results in an error and the stack is smaller than the value before
// the call, then this is unrecoverable and this will panic.  If this function
// panics, it will clear the stack before panicking.
pub unsafe fn stack_err_guard<F, R>(
    state: *mut ffi::lua_State,
    change: c_int,
    op: F,
) -> Result<R>
where
    F: FnOnce() -> Result<R>,
{
    let expected = ffi::lua_gettop(state) + change;
    lua_assert!(
        state,
        expected >= 0,
        "internal stack error: too many values would be popped"
    );

    let res = op();

    let top = ffi::lua_gettop(state);
    if res.is_ok() {
        lua_assert!(
            state,
            ffi::lua_gettop(state) == expected,
            "internal stack error: expected stack to be {}, got {}",
            expected,
            top
        );
    } else {
        lua_assert!(
            state,
            top >= expected,
            "internal stack error: {} too many values popped",
            top - expected
        );
        if top > expected {
            ffi::lua_settop(state, expected);
        }
    }

    res
}

<<<<<<< HEAD
// Call the given rust function in a protected lua context, similar to pcall.  The stack given to
// the protected function is a separate protected stack. This catches all calls to lua_error, but
// ffi functions that can call lua_error are still longjmps, and have all the same dangers as
// longjmps, so extreme care must still be taken in code that uses this function.  Does not call
// lua_checkstack, and uses 2 extra stack spaces.  On error, the stack position is set to just below
// the given arguments.
pub unsafe fn error_guard<F, R>(
    state: *mut ffi::lua_State,
    nargs: c_int,
    func: F,
) -> Result<R>
where
    F: FnOnce(*mut ffi::lua_State) -> Result<R> + UnwindSafe,
{
    unsafe extern "C" fn call_impl<F>(state: *mut ffi::lua_State) -> c_int
    where
        F: FnOnce(*mut ffi::lua_State) -> c_int,
    {
        let func = ffi::lua_touserdata(state, -1) as *mut F;
        let func = mem::replace(&mut *func, mem::uninitialized());
        ffi::lua_pop(state, 1);
        func(state)
    }

    unsafe fn cpcall<F>(
        state: *mut ffi::lua_State,
        nargs: c_int,
        mut func: F,
    ) -> Result<()>
    where
        F: FnOnce(*mut ffi::lua_State) -> c_int,
    {
        ffi::lua_pushcfunction(state, call_impl::<F>);
        ffi::lua_insert(state, -(nargs + 1));
        ffi::lua_pushlightuserdata(state, &mut func as *mut F as *mut c_void);
        mem::forget(func);
        handle_error(state, pcall_with_traceback(state, nargs + 1, ffi::LUA_MULTRET))
=======
// Protected version of lua_gettable, uses 3 stack spaces, does not call checkstack.
pub unsafe fn pgettable(state: *mut ffi::lua_State, index: c_int) -> LuaResult<c_int> {
    unsafe extern "C" fn gettable(state: *mut ffi::lua_State) -> c_int {
        ffi::lua_gettable(state, -2);
        1
    }

    let table_index = ffi::lua_absindex(state, index);

    ffi::lua_pushcfunction(state, gettable);
    ffi::lua_pushvalue(state, table_index);
    ffi::lua_pushvalue(state, -3);
    ffi::lua_remove(state, -4);

    handle_error(state, pcall_with_traceback(state, 2, 1))?;
    Ok(ffi::lua_type(state, -1))
}

// Protected version of lua_settable, uses 4 stack spaces, does not call checkstack.
pub unsafe fn psettable(state: *mut ffi::lua_State, index: c_int) -> LuaResult<()> {
    unsafe extern "C" fn settable(state: *mut ffi::lua_State) -> c_int {
        ffi::lua_settable(state, -3);
        0
>>>>>>> 44c99ea1
    }

    let table_index = ffi::lua_absindex(state, index);

    ffi::lua_pushcfunction(state, settable);
    ffi::lua_pushvalue(state, table_index);
    ffi::lua_pushvalue(state, -4);
    ffi::lua_pushvalue(state, -4);
    ffi::lua_remove(state, -5);
    ffi::lua_remove(state, -5);

    handle_error(state, pcall_with_traceback(state, 3, 0))?;
    Ok(())
}

// Protected version of luaL_len, uses 2 stack spaces, does not call checkstack.
pub unsafe fn plen(state: *mut ffi::lua_State, index: c_int) -> LuaResult<ffi::lua_Integer> {
    unsafe extern "C" fn len(state: *mut ffi::lua_State) -> c_int {
        ffi::lua_pushinteger(state, ffi::luaL_len(state, -1));
        1
    }

    let table_index = ffi::lua_absindex(state, index);

    ffi::lua_pushcfunction(state, len);
    ffi::lua_pushvalue(state, table_index);

    handle_error(state, pcall_with_traceback(state, 1, 1))?;
    let len = ffi::lua_tointeger(state, -1);
    ffi::lua_pop(state, 1);
    Ok(len)
}

// Protected version of lua_geti, uses 3 stack spaces, does not call checkstack.
pub unsafe fn pgeti(state: *mut ffi::lua_State, index: c_int, i: ffi::lua_Integer) -> LuaResult<c_int> {
    unsafe extern "C" fn geti(state: *mut ffi::lua_State) -> c_int {
        let i = ffi::lua_tointeger(state, -1);
        ffi::lua_geti(state, -2, i);
        1
    }

    let table_index = ffi::lua_absindex(state, index);

    ffi::lua_pushcfunction(state, geti);
    ffi::lua_pushvalue(state, table_index);
    ffi::lua_pushinteger(state, i);

    handle_error(state, pcall_with_traceback(state, 2, 1))?;
    Ok(ffi::lua_type(state, -1))
}

// Protected version of lua_next, uses 3 stack spaces, does not call checkstack.
pub unsafe fn pnext(state: *mut ffi::lua_State, index: c_int) -> LuaResult<c_int> {
    unsafe extern "C" fn next(state: *mut ffi::lua_State) -> c_int {
        if ffi::lua_next(state, -2) == 0 {
            0
        } else {
            2
        }
    }

    let table_index = ffi::lua_absindex(state, index);

    ffi::lua_pushcfunction(state, next);
    ffi::lua_pushvalue(state, table_index);
    ffi::lua_pushvalue(state, -3);
    ffi::lua_remove(state, -4);

    let stack_start = ffi::lua_gettop(state) - 3;
    handle_error(state, pcall_with_traceback(state, 2, ffi::LUA_MULTRET))?;
    let nresults = ffi::lua_gettop(state) - stack_start;
    if nresults == 0 {
        Ok(0)
    } else {
        Ok(1)
    }
}

// If the return code indicates an error, pops the error off of the stack and
// returns Err. If the error is actually a WrappedPaic, clears the current lua
// stack continues the panic.  If the error on the top of the stack is actually
// a WrappedError, just returns it.  Otherwise, interprets the error as the
// appropriate lua error.
pub unsafe fn handle_error(state: *mut ffi::lua_State, err: c_int) -> Result<()> {
    if err == ffi::LUA_OK || err == ffi::LUA_YIELD {
        Ok(())
    } else {
        if let Some(err) = pop_wrapped_error(state) {
            Err(err)

        } else if is_wrapped_panic(state, -1) {
            let panic = &mut *get_userdata::<WrappedPanic>(state, -1);
            if let Some(p) = panic.0.take() {
                ffi::lua_settop(state, 0);
                resume_unwind(p);
            } else {
                lua_panic!(state, "internal error: panic was resumed twice")
            }

        } else {
            let err_string =
                if let Some(s) = ffi::lua_tolstring(state, -1, ptr::null_mut()).as_ref() {
                    CStr::from_ptr(s)
                        .to_str()
                        .unwrap_or_else(|_| "<unprintable error>")
                        .to_owned()
                } else {
                    "<unprintable error>".to_owned()
                };
            ffi::lua_pop(state, 1);

            Err(match err {
                ffi::LUA_ERRRUN => Error::RuntimeError(err_string),
                ffi::LUA_ERRSYNTAX => {
                    // This seems terrible, but as far as I can tell, this is exactly what the stock
                    // lua repl does.
                    if err_string.ends_with("<eof>") {
                        Error::IncompleteStatement(err_string)
                    } else {
                        Error::SyntaxError(err_string)
                    }
                }
                ffi::LUA_ERRERR => Error::ErrorError(err_string),
                ffi::LUA_ERRMEM => {
                    // This is not impossible to hit, but this library is not set up
                    // to handle this properly.  Lua does a longjmp on out of memory
                    // (like all lua errors), but it can do this from a huge number
                    // of lua functions, and it is extremely difficult to set up the
                    // pcall protection for every lua function that might allocate.
                    // If lua does this in an unprotected context, it will abort
                    // anyway, so the best we can do right now is guarantee an abort
                    // even in a protected context.
                    println!("Lua memory error, aborting!");
                    process::abort()
                }
                ffi::LUA_ERRGCMM => {
                    // This should be impossible, or at least is indicative of an
                    // internal bug.  Similarly to LUA_ERRMEM, this could indicate a
                    // longjmp out of rust code, so we just abort.
                    println!("Lua error during __gc, aborting!");
                    process::abort()
                }
                _ => lua_panic!(state, "internal error: unrecognized lua error code"),
            })
        }
    }
}

pub unsafe fn push_string(state: *mut ffi::lua_State, s: &str) {
    ffi::lua_pushlstring(state, s.as_ptr() as *const c_char, s.len());
}

pub unsafe fn push_userdata<T>(state: *mut ffi::lua_State, t: T) -> *mut T {
    let ud = ffi::lua_newuserdata(state, mem::size_of::<Option<T>>()) as *mut Option<T>;
    ptr::write(ud, None);
    *ud = Some(t);
    (*ud).as_mut().unwrap()
}

pub unsafe fn get_userdata<T>(state: *mut ffi::lua_State, index: c_int) -> *mut T {
    let ud = ffi::lua_touserdata(state, index) as *mut Option<T>;
    lua_assert!(state, !ud.is_null());
    (*ud).as_mut().expect("access of expired userdata")
}

pub unsafe extern "C" fn userdata_destructor<T>(state: *mut ffi::lua_State) -> c_int {
    match catch_unwind(|| {
        *(ffi::lua_touserdata(state, 1) as *mut Option<T>) = None;
        0
    }) {
        Ok(r) => r,
        Err(p) => {
            push_wrapped_panic(state, p);
            ffi::lua_error(state)
        }
    }
}

// In the context of a lua callback, this will call the given function and if the given function
// returns an error, *or if the given function panics*, this will result in a call to lua_error (a
// longjmp).  The error or panic is wrapped in such a way that when calling handle_error back on
// the rust side, it will resume the panic.
pub unsafe fn callback_error<R, F>(state: *mut ffi::lua_State, f: F) -> R
where
    F: FnOnce() -> Result<R> + UnwindSafe,
{
    match catch_unwind(f) {
        Ok(Ok(r)) => r,
        Ok(Err(err)) => {
            push_wrapped_error(state, err);
            ffi::lua_error(state)
        }
        Err(p) => {
            push_wrapped_panic(state, p);
            ffi::lua_error(state)
        }
    }
}

// ffi::lua_pcall with a message handler that gives a nice traceback.  If the
// caught error is actually a Error, will simply pass the error along.  Does
// not call checkstack, and uses 2 extra stack spaces.
pub unsafe fn pcall_with_traceback(
    state: *mut ffi::lua_State,
    nargs: c_int,
    nresults: c_int,
) -> c_int {
    unsafe extern "C" fn message_handler(state: *mut ffi::lua_State) -> c_int {
        if let Some(error) = pop_wrapped_error(state) {
            ffi::luaL_traceback(state, state, ptr::null(), 0);
            let traceback = CStr::from_ptr(ffi::lua_tolstring(state, -1, ptr::null_mut()))
                .to_str()
                .unwrap_or_else(|_| "<could not capture traceback>")
                .to_owned();
            push_wrapped_error(state, Error::CallbackError(traceback, Arc::new(error)));
        } else if !is_wrapped_panic(state, 1) {
            let s = ffi::lua_tolstring(state, 1, ptr::null_mut());
            if !s.is_null() {
                ffi::luaL_traceback(state, state, s, 0);
            } else {
                ffi::luaL_traceback(state, state, cstr!("<unprintable lua error>"), 0);
            }
        }
        1
    }

    let msgh_position = ffi::lua_gettop(state) - nargs;
    ffi::lua_pushcfunction(state, message_handler);
    ffi::lua_insert(state, msgh_position);
    let ret = ffi::lua_pcall(state, nargs, nresults, msgh_position);
    ffi::lua_remove(state, msgh_position);
    ret
}

pub unsafe fn resume_with_traceback(
    state: *mut ffi::lua_State,
    from: *mut ffi::lua_State,
    nargs: c_int,
) -> c_int {
    let res = ffi::lua_resume(state, from, nargs);
    if res != ffi::LUA_OK && res != ffi::LUA_YIELD {
        if let Some(error) = pop_wrapped_error(state) {
            ffi::luaL_traceback(from, state, ptr::null(), 0);
            let traceback = CStr::from_ptr(ffi::lua_tolstring(from, -1, ptr::null_mut()))
                .to_str()
                .unwrap_or_else(|_| "<could not capture traceback>")
                .to_owned();
            push_wrapped_error(from, Error::CallbackError(traceback, Arc::new(error)));
        } else if !is_wrapped_panic(state, 1) {
            let s = ffi::lua_tolstring(state, 1, ptr::null_mut());
            if !s.is_null() {
                ffi::luaL_traceback(from, state, s, 0);
            } else {
                ffi::luaL_traceback(from, state, cstr!("<unprintable lua error>"), 0);
            }
        }
    }
    res
}

// A variant of pcall that does not allow lua to catch panic errors from callback_error
pub unsafe extern "C" fn safe_pcall(state: *mut ffi::lua_State) -> c_int {
    if ffi::lua_pcall(state, ffi::lua_gettop(state) - 1, ffi::LUA_MULTRET, 0) != ffi::LUA_OK {
        if is_wrapped_panic(state, -1) {
            ffi::lua_error(state);
        }
        ffi::lua_pushboolean(state, 0);
        ffi::lua_insert(state, -2);
        2
    } else {
        ffi::lua_pushboolean(state, 1);
        ffi::lua_insert(state, 1);
        ffi::lua_gettop(state)
    }
}

// A variant of xpcall that does not allow lua to catch panic errors from callback_error
pub unsafe extern "C" fn safe_xpcall(state: *mut ffi::lua_State) -> c_int {
    unsafe extern "C" fn xpcall_msgh(state: *mut ffi::lua_State) -> c_int {
        if is_wrapped_panic(state, -1) {
            1
        } else {
            ffi::lua_pushvalue(state, ffi::lua_upvalueindex(1));
            ffi::lua_insert(state, 1);
            ffi::lua_call(state, ffi::lua_gettop(state) - 1, ffi::LUA_MULTRET);
            ffi::lua_gettop(state)
        }
    }

    ffi::lua_pushvalue(state, 2);
    ffi::lua_pushcclosure(state, xpcall_msgh, 1);
    ffi::lua_copy(state, 1, 2);
    ffi::lua_insert(state, 1);

    let res = ffi::lua_pcall(state, ffi::lua_gettop(state) - 2, ffi::LUA_MULTRET, 1);
    if res != ffi::LUA_OK {
        if is_wrapped_panic(state, -1) {
            ffi::lua_error(state);
        }
        ffi::lua_pushboolean(state, 0);
        ffi::lua_insert(state, -2);
        2
    } else {
        ffi::lua_pushboolean(state, 1);
        ffi::lua_insert(state, 1);
        ffi::lua_gettop(state)
    }
}

/// Does not call checkstack, uses 1 stack space
pub unsafe fn main_state(state: *mut ffi::lua_State) -> *mut ffi::lua_State {
    ffi::lua_rawgeti(state, ffi::LUA_REGISTRYINDEX, ffi::LUA_RIDX_MAINTHREAD);
    let state = ffi::lua_tothread(state, -1);
    ffi::lua_pop(state, 1);
    state
}

pub struct WrappedError(pub Error);
pub struct WrappedPanic(pub Option<Box<Any + Send>>);

// Pushes a WrappedError::Error to the top of the stack
pub unsafe fn push_wrapped_error(state: *mut ffi::lua_State, err: Error) {
    unsafe extern "C" fn error_tostring(state: *mut ffi::lua_State) -> c_int {
        callback_error(state, || if is_wrapped_error(state, -1) {
            let error = &*get_userdata::<WrappedError>(state, -1);
            push_string(state, &error.0.to_string());
            ffi::lua_remove(state, -2);

            Ok(1)

        } else {
            Err(Error::FromLuaConversionError(
                "internal error: userdata mismatch in Error metamethod"
                    .to_owned(),
            ))
        })
    }

    ffi::luaL_checkstack(state, 2, ptr::null());

    push_userdata(state, WrappedError(err));

    get_error_metatable(state);
    if ffi::lua_isnil(state, -1) != 0 {
        ffi::lua_pop(state, 1);

        ffi::luaL_checkstack(state, 7, ptr::null());

        ffi::lua_newtable(state);
        ffi::lua_pushlightuserdata(
            state,
            &ERROR_METATABLE_REGISTRY_KEY as *const u8 as *mut c_void,
        );
        ffi::lua_pushvalue(state, -2);

        push_string(state, "__gc");
        ffi::lua_pushcfunction(state, userdata_destructor::<WrappedError>);
        ffi::lua_settable(state, -3);

        push_string(state, "__tostring");
        ffi::lua_pushcfunction(state, error_tostring);
        ffi::lua_settable(state, -3);

        push_string(state, "__metatable");
        ffi::lua_pushboolean(state, 0);
        ffi::lua_settable(state, -3);

        ffi::lua_settable(state, ffi::LUA_REGISTRYINDEX);
    }

    ffi::lua_setmetatable(state, -2);
}

// Pushes a WrappedError::Panic to the top of the stack
pub unsafe fn push_wrapped_panic(state: *mut ffi::lua_State, panic: Box<Any + Send>) {
    ffi::luaL_checkstack(state, 2, ptr::null());

    push_userdata(state, WrappedPanic(Some(panic)));

    get_panic_metatable(state);
    if ffi::lua_isnil(state, -1) != 0 {
        ffi::lua_pop(state, 1);

        ffi::luaL_checkstack(state, 7, ptr::null());

        ffi::lua_newtable(state);
        ffi::lua_pushlightuserdata(
            state,
            &PANIC_METATABLE_REGISTRY_KEY as *const u8 as *mut c_void,
        );
        ffi::lua_pushvalue(state, -2);

        push_string(state, "__gc");
        ffi::lua_pushcfunction(state, userdata_destructor::<WrappedPanic>);
        ffi::lua_settable(state, -3);

        push_string(state, "__metatable");
        ffi::lua_pushboolean(state, 0);
        ffi::lua_settable(state, -3);

        ffi::lua_settable(state, ffi::LUA_REGISTRYINDEX);
    }

    ffi::lua_setmetatable(state, -2);
}

// Pops a WrappedError off of the top of the stack, if it is a WrappedError.  If
// it is not a WrappedError, returns None and does not pop anything.
pub unsafe fn pop_wrapped_error(state: *mut ffi::lua_State) -> Option<Error> {
    if ffi::lua_gettop(state) == 0 || !is_wrapped_error(state, -1) {
        None
    } else {
        let err = &*get_userdata::<WrappedError>(state, -1);
        let err = err.0.clone();
        ffi::lua_pop(state, 1);
        Some(err)
    }
}

// Checks if the value at the given index is a WrappedError
pub unsafe fn is_wrapped_error(state: *mut ffi::lua_State, index: c_int) -> bool {
    assert_ne!(
        ffi::lua_checkstack(state, 2),
        0,
        "somehow not enough stack space to check if a value is a WrappedError"
    );

    let index = ffi::lua_absindex(state, index);

    let userdata = ffi::lua_touserdata(state, index);
    if userdata.is_null() {
        return false;
    }

    if ffi::lua_getmetatable(state, index) == 0 {
        return false;
    }

    get_error_metatable(state);
    let res = ffi::lua_rawequal(state, -1, -2) != 0;
    ffi::lua_pop(state, 2);
    res
}

// Checks if the value at the given index is a WrappedPanic
pub unsafe fn is_wrapped_panic(state: *mut ffi::lua_State, index: c_int) -> bool {
    assert_ne!(
        ffi::lua_checkstack(state, 2),
        0,
        "somehow not enough stack space to check if a value is a wrapped panic"
    );

    let index = ffi::lua_absindex(state, index);

    let userdata = ffi::lua_touserdata(state, index);
    if userdata.is_null() {
        return false;
    }

    if ffi::lua_getmetatable(state, index) == 0 {
        return false;
    }

    get_panic_metatable(state);
    let res = ffi::lua_rawequal(state, -1, -2) != 0;
    ffi::lua_pop(state, 2);
    return res;
}

pub unsafe fn get_error_metatable(state: *mut ffi::lua_State) -> c_int {
    ffi::lua_pushlightuserdata(
        state,
        &ERROR_METATABLE_REGISTRY_KEY as *const u8 as *mut c_void,
    );
    ffi::lua_gettable(state, ffi::LUA_REGISTRYINDEX)
}

pub unsafe fn get_panic_metatable(state: *mut ffi::lua_State) -> c_int {
    ffi::lua_pushlightuserdata(
        state,
        &PANIC_METATABLE_REGISTRY_KEY as *const u8 as *mut c_void,
    );
    ffi::lua_gettable(state, ffi::LUA_REGISTRYINDEX)
}

static ERROR_METATABLE_REGISTRY_KEY: u8 = 0;
static PANIC_METATABLE_REGISTRY_KEY: u8 = 0;<|MERGE_RESOLUTION|>--- conflicted
+++ resolved
@@ -151,47 +151,8 @@
     res
 }
 
-<<<<<<< HEAD
-// Call the given rust function in a protected lua context, similar to pcall.  The stack given to
-// the protected function is a separate protected stack. This catches all calls to lua_error, but
-// ffi functions that can call lua_error are still longjmps, and have all the same dangers as
-// longjmps, so extreme care must still be taken in code that uses this function.  Does not call
-// lua_checkstack, and uses 2 extra stack spaces.  On error, the stack position is set to just below
-// the given arguments.
-pub unsafe fn error_guard<F, R>(
-    state: *mut ffi::lua_State,
-    nargs: c_int,
-    func: F,
-) -> Result<R>
-where
-    F: FnOnce(*mut ffi::lua_State) -> Result<R> + UnwindSafe,
-{
-    unsafe extern "C" fn call_impl<F>(state: *mut ffi::lua_State) -> c_int
-    where
-        F: FnOnce(*mut ffi::lua_State) -> c_int,
-    {
-        let func = ffi::lua_touserdata(state, -1) as *mut F;
-        let func = mem::replace(&mut *func, mem::uninitialized());
-        ffi::lua_pop(state, 1);
-        func(state)
-    }
-
-    unsafe fn cpcall<F>(
-        state: *mut ffi::lua_State,
-        nargs: c_int,
-        mut func: F,
-    ) -> Result<()>
-    where
-        F: FnOnce(*mut ffi::lua_State) -> c_int,
-    {
-        ffi::lua_pushcfunction(state, call_impl::<F>);
-        ffi::lua_insert(state, -(nargs + 1));
-        ffi::lua_pushlightuserdata(state, &mut func as *mut F as *mut c_void);
-        mem::forget(func);
-        handle_error(state, pcall_with_traceback(state, nargs + 1, ffi::LUA_MULTRET))
-=======
 // Protected version of lua_gettable, uses 3 stack spaces, does not call checkstack.
-pub unsafe fn pgettable(state: *mut ffi::lua_State, index: c_int) -> LuaResult<c_int> {
+pub unsafe fn pgettable(state: *mut ffi::lua_State, index: c_int) -> Result<c_int> {
     unsafe extern "C" fn gettable(state: *mut ffi::lua_State) -> c_int {
         ffi::lua_gettable(state, -2);
         1
@@ -209,11 +170,10 @@
 }
 
 // Protected version of lua_settable, uses 4 stack spaces, does not call checkstack.
-pub unsafe fn psettable(state: *mut ffi::lua_State, index: c_int) -> LuaResult<()> {
+pub unsafe fn psettable(state: *mut ffi::lua_State, index: c_int) -> Result<()> {
     unsafe extern "C" fn settable(state: *mut ffi::lua_State) -> c_int {
         ffi::lua_settable(state, -3);
         0
->>>>>>> 44c99ea1
     }
 
     let table_index = ffi::lua_absindex(state, index);
@@ -230,7 +190,7 @@
 }
 
 // Protected version of luaL_len, uses 2 stack spaces, does not call checkstack.
-pub unsafe fn plen(state: *mut ffi::lua_State, index: c_int) -> LuaResult<ffi::lua_Integer> {
+pub unsafe fn plen(state: *mut ffi::lua_State, index: c_int) -> Result<ffi::lua_Integer> {
     unsafe extern "C" fn len(state: *mut ffi::lua_State) -> c_int {
         ffi::lua_pushinteger(state, ffi::luaL_len(state, -1));
         1
@@ -248,7 +208,7 @@
 }
 
 // Protected version of lua_geti, uses 3 stack spaces, does not call checkstack.
-pub unsafe fn pgeti(state: *mut ffi::lua_State, index: c_int, i: ffi::lua_Integer) -> LuaResult<c_int> {
+pub unsafe fn pgeti(state: *mut ffi::lua_State, index: c_int, i: ffi::lua_Integer) -> Result<c_int> {
     unsafe extern "C" fn geti(state: *mut ffi::lua_State) -> c_int {
         let i = ffi::lua_tointeger(state, -1);
         ffi::lua_geti(state, -2, i);
@@ -266,7 +226,7 @@
 }
 
 // Protected version of lua_next, uses 3 stack spaces, does not call checkstack.
-pub unsafe fn pnext(state: *mut ffi::lua_State, index: c_int) -> LuaResult<c_int> {
+pub unsafe fn pnext(state: *mut ffi::lua_State, index: c_int) -> Result<c_int> {
     unsafe extern "C" fn next(state: *mut ffi::lua_State) -> c_int {
         if ffi::lua_next(state, -2) == 0 {
             0
